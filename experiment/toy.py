--- conflicted
+++ resolved
@@ -19,10 +19,6 @@
 
 reward_function_version = "3"
 
-<<<<<<< HEAD
-
-=======
->>>>>>> e7ccb921
 def reward_function(y):
     mean, std_dev = -1, 0.5
     component_1 = (1 / (np.sqrt(2 * np.pi * std_dev**2))) * np.exp(
@@ -216,30 +212,19 @@
 def main(
     total_budget: int = 1000,
     n_sample_plot: int = 200,
-<<<<<<< HEAD
     num_ensemble: int = 5,
     num_bin: int = 300,
     strategy: Literal[
         "EnnDTS", "EnnInfoMax", "EnnTSInfoMax", "EnnDuelingTS"
-=======
-    num_ensemble: int = 10,
-    num_bin: int = 500,
-    strategy: Literal[
-        "EnnDoubleTS", "EnnInfoMax", "EnnTSInfoMax", "EnnPE", "EnnDuelingTS"
->>>>>>> e7ccb921
     ] = "EnnTSInfoMax",
     clash_strategy: Literal["random", "top2"] = "random",
     optimization: Literal["oracle", "policy"] = "oracle",
     save_dir: str = "output/toy",
     tag: str = "",
     format: str = "png",
-<<<<<<< HEAD
     enn_lambda: float = 0,
     track: bool = False,
     bt_sample: bool = False,
-=======
-    enn_lambda: float = 0.1,
->>>>>>> e7ccb921
     pi_ref_mu: float = -0.5,
     pi_ref_std: float = 0.35,
 ):
@@ -259,14 +244,10 @@
         mode="online" if track else "disabled",
     )
     save_dir = os.path.join(
-<<<<<<< HEAD
         save_dir,
         strategy,
         clash_strategy if strategy == "EnnDTS" else "",
         tag,
-=======
-        save_dir, strategy, clash_strategy if strategy == "EnnDoubleTS" else "", tag
->>>>>>> e7ccb921
     )
     os.makedirs(save_dir, exist_ok=True)
 
@@ -288,14 +269,10 @@
         for j in range(n_sample_plot):
             r1 = reward_function(y_plot[i])
             r2 = reward_function(y_plot[j])
-<<<<<<< HEAD
             if bt_sample:
                 z = torch.tensor(r1 - r2).sigmoid().numpy()
             else:
                 z = r1 > r2
-=======
-            z = torch.tensor(r1 - r2).sigmoid().numpy()
->>>>>>> e7ccb921
             preference_landscape[i, j] = z
 
     plt.figure()
@@ -388,16 +365,11 @@
         # BT preference model.
         r1 = reward_function(dueling_actions[:, 0])
         r2 = reward_function(dueling_actions[:, 1])
-<<<<<<< HEAD
         if bt_sample:
             prob = torch.tensor(r1 - r2).sigmoid()
             feedback = torch.bernoulli(prob).numpy()
         else:
             feedback = r1 > r2
-=======
-        prob = torch.tensor(r1 - r2).sigmoid()
-        feedback = torch.bernoulli(prob).numpy()
->>>>>>> e7ccb921
 
         insert_to_buffer(buffer, dueling_actions, feedback)
         init_clash.append(clash)
