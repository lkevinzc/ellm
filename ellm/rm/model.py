--- conflicted
+++ resolved
@@ -8,14 +8,9 @@
 import torch.nn.functional as F
 from torch import nn, optim
 
-<<<<<<< HEAD
 from ellm.rm import uncertainty
 from ellm.rm.networks import EnsembleModel, MLPModel
 from ellm.rm.optim import LAdam
-=======
-from ellm.rm.networks import EnsembleModel
-from ellm.rm.uncertainty import kl_ensemble
->>>>>>> e7ccb921
 from ellm.utils.buffer import UniformBuffer
 
 
@@ -198,55 +193,24 @@
         }
 
 
-<<<<<<< HEAD
 class EnnInfoMax(EnnDTS):
     def __init__(self, args: Namespace) -> None:
         super().__init__(args)
         self.uct_fn = uncertainty.logits_variance
-=======
-class EnnPE(EnnDoubleTS):
-    """Pure Exploration based on uncertainty measure."""
-
+
+
+class EnnInfoMax(EnnDoubleTS):
     @torch.no_grad
     def get_duel_actions(self, features: torch.Tensor) -> Tuple[torch.LongTensor]:
         rewards = self.get_rewards(features)  # (E, M, N, 1)
-
         _, M, N, _ = rewards.shape
-        # pref_logits = rewards - einops.rearrange(
-        #     rewards, "e m n 1 -> e m 1 n"
-        # )  # (E, M, N, N')
-        # pref_uncertainty = torch.tril(pref_logits.std(dim=0))
-
-        pref_uncertainty = kl_ensemble(rewards)  # (M, N, N')
+        pref_uncertainty = self.uct_fn(rewards)
         flatten_idx = pref_uncertainty.view(M, -1).argmax(-1)
         first_actions = flatten_idx // N
         second_actions = flatten_idx % N
         return rewards, first_actions.view(M, 1), second_actions.view(M, 1)
 
->>>>>>> e7ccb921
-
-class EnnInfoMax(EnnDoubleTS):
-    @torch.no_grad
-    def get_duel_actions(self, features: torch.Tensor) -> Tuple[torch.LongTensor]:
-        rewards = self.get_rewards(features)  # (E, M, N, 1)
-        _, M, N, _ = rewards.shape
-<<<<<<< HEAD
-        pref_uncertainty = self.uct_fn(rewards)
-=======
-        pref_logits = rewards - einops.rearrange(
-            rewards, "e m n 1 -> e m 1 n"
-        )  # (E, M, N, N')
-        pref_uncertainty = torch.tril(pref_logits.std(dim=0))
-
-        # pref_uncertainty = variance_ensemble(rewards)
->>>>>>> e7ccb921
-        flatten_idx = pref_uncertainty.view(M, -1).argmax(-1)
-        first_actions = flatten_idx // N
-        second_actions = flatten_idx % N
-        return rewards, first_actions.view(M, 1), second_actions.view(M, 1)
-
-
-<<<<<<< HEAD
+
 class EnnDuelingTS(EnnDTS):
     def __init__(self, args: Namespace) -> None:
         super().__init__(args)
@@ -286,10 +250,6 @@
 
 
 class EnnTSInfoMax(EnnDTS):
-
-=======
-class EnnTSInfoMax(EnnDoubleTS):
->>>>>>> e7ccb921
     @torch.no_grad
     def get_duel_actions(
         self, features: torch.Tensor
